require 'rubygems'
require 'spec/rake/spectask'

<<<<<<< HEAD
Hoe.plugin :newgem
# Hoe.plugin :website
Hoe.plugin :cucumberfeatures

$hoe = Hoe.spec 'carrierwave' do
  self.developer 'Jonas Nicklas', 'jonas.nicklas@gmail.com'
  self.rubyforge_name = self.name
  self.readme_file = 'README.rdoc'
  self.version = CarrierWave::VERSION
  self.extra_deps << ['activesupport', '>=3.0.0.beta']
  self.extra_dev_deps << ['newgem', '>=1.5.2']
  self.extra_dev_deps << ['rspec', '>=1.2.8']
  self.extra_dev_deps << ['cucumber', '>=0.3.96']
  self.extra_dev_deps << ['activerecord', '>=2.3.3']
  self.extra_dev_deps << ['sqlite3-ruby', '>=1.2.5']
  self.extra_dev_deps << ['dm-core', '>=0.9.11']
  self.extra_dev_deps << ['data_objects', '>=0.9.12']
  self.extra_dev_deps << ['do_sqlite3', '>=0.9.11']
  self.extra_dev_deps << ['sequel', '>=3.2.0']
  self.extra_dev_deps << ['rmagick', '>=2.10.0']
  self.extra_dev_deps << ['mini_magick', '>=1.2.5']
  self.extra_dev_deps << ['mongo_mapper', '>=0.6.8']
  self.extra_dev_deps << ['mongoid', '>=0.10.4']
  self.extra_dev_deps << ['aws-s3', '>=0.6.2']
  self.extra_dev_deps << ['timecop', '>=0.3.4']
  self.extra_dev_deps << ['json', '>=1.1.9']
  self.extra_rdoc_files << 'README.rdoc'
=======
desc "Run all examples"
Spec::Rake::SpecTask.new('spec') do |t|
  t.spec_files = FileList['spec/**/*.rb']
>>>>>>> 80ec158d
end

task :default => :spec
<|MERGE_RESOLUTION|>--- conflicted
+++ resolved
@@ -1,39 +1,9 @@
-require 'rubygems'
-require 'spec/rake/spectask'
-
-<<<<<<< HEAD
-Hoe.plugin :newgem
-# Hoe.plugin :website
-Hoe.plugin :cucumberfeatures
-
-$hoe = Hoe.spec 'carrierwave' do
-  self.developer 'Jonas Nicklas', 'jonas.nicklas@gmail.com'
-  self.rubyforge_name = self.name
-  self.readme_file = 'README.rdoc'
-  self.version = CarrierWave::VERSION
-  self.extra_deps << ['activesupport', '>=3.0.0.beta']
-  self.extra_dev_deps << ['newgem', '>=1.5.2']
-  self.extra_dev_deps << ['rspec', '>=1.2.8']
-  self.extra_dev_deps << ['cucumber', '>=0.3.96']
-  self.extra_dev_deps << ['activerecord', '>=2.3.3']
-  self.extra_dev_deps << ['sqlite3-ruby', '>=1.2.5']
-  self.extra_dev_deps << ['dm-core', '>=0.9.11']
-  self.extra_dev_deps << ['data_objects', '>=0.9.12']
-  self.extra_dev_deps << ['do_sqlite3', '>=0.9.11']
-  self.extra_dev_deps << ['sequel', '>=3.2.0']
-  self.extra_dev_deps << ['rmagick', '>=2.10.0']
-  self.extra_dev_deps << ['mini_magick', '>=1.2.5']
-  self.extra_dev_deps << ['mongo_mapper', '>=0.6.8']
-  self.extra_dev_deps << ['mongoid', '>=0.10.4']
-  self.extra_dev_deps << ['aws-s3', '>=0.6.2']
-  self.extra_dev_deps << ['timecop', '>=0.3.4']
-  self.extra_dev_deps << ['json', '>=1.1.9']
-  self.extra_rdoc_files << 'README.rdoc'
-=======
-desc "Run all examples"
-Spec::Rake::SpecTask.new('spec') do |t|
-  t.spec_files = FileList['spec/**/*.rb']
->>>>>>> 80ec158d
-end
-
-task :default => :spec
+require 'rubygems'
+require 'spec/rake/spectask'
+
+desc "Run all examples"
+Spec::Rake::SpecTask.new('spec') do |t|
+  t.spec_files = FileList['spec/**/*.rb']
+end
+
+task :default => :spec